--- conflicted
+++ resolved
@@ -119,10 +119,6 @@
 
 # Rope project settings
 .ropeproject
-<<<<<<< HEAD
-
-=======
->>>>>>> 7fdafe39
 # mkdocs documentation
 /site
 
@@ -138,11 +134,7 @@
 .pytype/
 
 # Cython debug symbols
-<<<<<<< HEAD
-cython_debug/
-=======
 cython_debug/
 
 #My local directories
-Releases/
->>>>>>> 7fdafe39
+Releases/